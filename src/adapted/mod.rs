--- conflicted
+++ resolved
@@ -3,7 +3,6 @@
 
 use std::convert::{TryFrom, From};
 use std::borrow::Cow;
-use std::convert::TryFrom;
 use std::ops::Range;
 use errors::{Error, ErrorKind, ResultStatusKind};
 use {CustomTryFrom, CustomTryInto, ReadDirection, EventNumber, StreamVersion, LogPosition};
@@ -656,15 +655,9 @@
         test_conversions(
             RawMessage::WriteEventsCompleted(body.clone()),
             AdaptedMessage::WriteEventsCompleted(Ok(WriteEventsCompleted {
-<<<<<<< HEAD
-                event_numbers: StreamVersion::from(0)..StreamVersion::from(1),
+                event_numbers: StreamVersion::try_from(0).unwrap()..StreamVersion::try_from(1).unwrap(),
                 prepare_position: Some(LogPosition::try_from(100_i64).unwrap()),
                 commit_position: Some(LogPosition::try_from(100_i64).unwrap()),
-=======
-                event_numbers: StreamVersion::try_from(0).unwrap()..StreamVersion::try_from(1).unwrap(),
-                prepare_position: Some(LogPosition::from(100)),
-                commit_position: Some(LogPosition::from(100)),
->>>>>>> e38973c0
             })));
     }
 
