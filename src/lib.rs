--- conflicted
+++ resolved
@@ -226,17 +226,9 @@
     Json
 }
 
-<<<<<<< HEAD
-impl Into<i32> for ContentType {
-    fn into(self) -> i32 {
-        match self {
-=======
-impl Copy for ContentType {}
-
 impl From<ContentType> for i32 {
     fn from(ctype: ContentType) -> Self {
         match ctype {
->>>>>>> 526712cc
             ContentType::Bytes => 0,
             ContentType::Json => 1,
         }
@@ -245,11 +237,7 @@
 
 /// Global unique position in the EventStore, used when reading all events.
 /// Range -1..i64::max_value()
-<<<<<<< HEAD
-#[derive(Debug, Copy, Clone, Eq, PartialOrd, Ord)]
-=======
-#[derive(Debug, Clone, PartialEq, Eq, PartialOrd, Ord)]
->>>>>>> 526712cc
+#[derive(Debug, Copy, Clone, PartialEq, Eq, PartialOrd, Ord)]
 pub enum LogPosition {
     /// The first event ever
     First,
@@ -258,18 +246,6 @@
     /// The last event written to the database at the moment
     Last,
 }
-
-<<<<<<< HEAD
-impl PartialEq<LogPosition> for LogPosition {
-    fn eq(&self, other: &LogPosition) -> bool {
-        let left: i64 = (*self).into();
-        let right: i64 = (*other).into();
-        left == right
-    }
-}
-=======
-impl Copy for LogPosition {}
->>>>>>> 526712cc
 
 impl From<i64> for LogPosition {
     fn from(val: i64) -> LogPosition {
