//! Tokio-based [EventStore](https://geteventstore.com/) client library in it's early stages.
//! Currently the most interesting API is the `tokio_service::service::Service` implemented by
//! `client::Client`, which allows sending values of `Package` to get back a `Future` of a response
//! `Package`. `Package` is the name for a frame in the protocol. See it's documentation for more
//! information.
//!
//! You can build values of `Package` using `builder::Builder` and it's functions. Actual payloads
//! are described as `Message` enum.
//!
//! The protocol is multiplexed so you can have multiple (hard limit is 128 currently) calls going
//! at any point in time. Current implementation is based on `tokio_proto::multiplex`, at the
//! moment using a custom fork. It does not yet support `tokio_proto::streaming::multiplex` which is
//! needed to support subscriptions.
//!
//! # Panics
//!
//! There should not be any panicing now that `adapted` and `raw` are separate.
//!
//! # Simplest example
//!
//! Example of writing to the database and simple handling of the response.
//!
//! ```no_run
//! #![feature(try_from)]
//!
//! extern crate futures;
//! extern crate tokio_core;
//! extern crate tokio_proto;
//! extern crate tokio_service;
//! extern crate eventstore_tcp;
//!
//! use std::convert::TryFrom;
//! use std::net::SocketAddr;
//! use futures::Future;
//! use tokio_core::reactor::Core;
//! use tokio_service::Service;
//!
//! use eventstore_tcp::{EventStoreClient, Builder, AdaptedMessage, StreamVersion, ContentType};
//!
//! fn main() {
//!     let addr = "127.0.0.1:1113".parse::<SocketAddr>().unwrap();
//!     let mut core = Core::new().unwrap();
//!
//!     // connecting the client returns a future for an EventStoreClient
//!     // which implements tokio_service::Service
//!     let client = EventStoreClient::connect(&addr, &core.handle());
//!
//!     let value = client.and_then(|client| {
//!         // once the connection is made and EventStoreClient (`client`)
//!         // is created, send a WriteEvents request:
//!         client.call(Builder::write_events()
//!             .stream_id("my_stream-1")
//!             .expected_version(StreamVersion::try_from(42).unwrap()) // don't do that ?
//!             .new_event()
//!                 .event_type("meaning_of_life")
//!                 .data("{ 'meaning': 42 }".as_bytes())
//!                 .data_content_type(ContentType::Json)
//!             .done()
//!             .build_package(None, None))
//!
//!         // call returns a future representing the response
//!     }).and_then(|resp| {
//!         // By default, `resp` is a `Package` that contains the raw protobuf defined message
//!         // (`RawMessage`). It is possible to refine it into AdaptedMessage which can fail:
//!         match resp.message.try_adapt().unwrap() {
//!             AdaptedMessage::WriteEventsCompleted(Ok(_)) =>
//!                 println!("Event was written successfully"),
//!             AdaptedMessage::WriteEventsCompleted(Err(fail)) =>
//!                 println!("Event writing failed: {:?}", fail),
//!             unexpected => println!("Unexpected response: {:#?}", unexpected),
//!         };
//!
//!         Ok(())
//!     });
//!
//!     core.run(value).unwrap();
//! }
//! ```
//!
//! More examples can be found in the aspiring command line tool under `testclient/`.
#![deny(missing_docs)]
#![feature(try_from)]

#[macro_use]
extern crate bitflags;
extern crate quick_protobuf;
extern crate uuid;
extern crate byteorder;
#[macro_use]
extern crate error_chain;
extern crate futures;
extern crate tokio_io;
extern crate tokio_core;
extern crate tokio_proto;
extern crate tokio_service;
extern crate bytes;
#[macro_use]
extern crate derive_more;

#[cfg(test)]
extern crate hex;

use std::str;

pub mod raw;
pub use raw::RawMessage;
pub use raw::client_messages::{WriteEvents, ResolvedIndexedEvent, EventRecord, ReadAllEvents};
pub use raw::client_messages::mod_NotHandled::{NotHandledReason, MasterInfo};

pub mod adapted;
pub use adapted::AdaptedMessage;

pub mod package;
pub use package::Package;

pub mod codec;

mod client;
pub use client::EventStoreClient;

pub mod builder;
pub use builder::Builder;

mod auth;
pub use auth::UsernamePassword;

mod event_number;
pub use event_number::EventNumber;

mod stream_version;
pub use stream_version::StreamVersion;

mod expected_version;
pub use expected_version::ExpectedVersion;

<<<<<<< HEAD
mod read_direction;
pub use read_direction::ReadDirection;
=======
mod content_type;
pub use content_type::ContentType;
>>>>>>> e7e661c4

mod errors {
    use std::str;
    use std::io;
    use std::fmt;

    /// Enum describing the locations where a result value can be missing
    #[derive(Debug, PartialEq)]
    pub enum ResultStatusKind {
        /// Missing from WriteEventsCompleted
        WriteEvents,
        /// Missing from ReadEventCompleted
        ReadEvent,
        /// Missing from ReadStreamEventsCompleted
        ReadStream,
    }

    impl fmt::Display for ResultStatusKind {
        fn fmt(&self, f: &mut fmt::Formatter) -> fmt::Result {
            use self::ResultStatusKind::*;
            f.write_str(match *self {
                WriteEvents => "WriteEventsCompleted::result",
                ReadEvent => "ReadEventCompleted::result",
                ReadStream => "ReadStreamEventsCompleted::result",
            })
        }
    }

    error_chain! {
        foreign_links {
            InvalidUtf8(str::Utf8Error);
        }

        errors {
            InvalidFlags(flags: u8) {
                display("Invalid flags: 0x{:02x}", flags)
            }
            MissingResultField(which: ResultStatusKind) {
                display("Missing result field: {}", which)
            }
            InvalidStreamVersion(value: i32) {
                display("Invalid stream version: {}", value)
            }
            InvalidEventNumber(value: i32) {
                display("Invalid event number: {}", value)
            }
            InvalidLogPosition(value: i64) {
                display("Invalid log position: {}", value)
            }
            UnsupportedDiscriminator(d: u8) {
                display("Unsupported discriminator 0x{:02x}", d)
            }
            UnimplementedConversion {
                display("Unimplemented conversion")
            }
            WriteEventsInvalidTransaction {
                display("Unexpected write events result: invalid transaction")
            }
        }
    }

    impl Into<io::Error> for Error {
        fn into(self) -> io::Error {
            io::Error::new(io::ErrorKind::Other, self)
        }
    }

    impl Into<io::Error> for ErrorKind {
        fn into(self) -> io::Error {
            Error::from(self).into()
        }
    }
}

use self::errors::{Error, ErrorKind};

<<<<<<< HEAD
/// Content type of the event `data` or `metadata`.
#[derive(Debug, Copy, Clone, PartialEq, Eq)]
pub enum ContentType {
    /// Raw bytes
    Bytes,
    /// JSON values usable with projections in EventStore
    Json
}

impl From<ContentType> for i32 {
    fn from(ctype: ContentType) -> Self {
        match ctype {
            ContentType::Bytes => 0,
            ContentType::Json => 1,
        }
    }
=======
/// The direction in which events are read.
#[derive(Debug, Copy, Clone, PartialEq, Eq)]
pub enum ReadDirection {
    /// Read from first (event 0) to the latest
    Forward,
    /// Read from latest (highest event number) to the first (event 0)
    Backward
>>>>>>> e7e661c4
}

/// Global unique position in the EventStore, used when reading all events.
/// Range -1..i64::max_value()
#[derive(Debug, Copy, Clone, PartialEq, Eq, PartialOrd, Ord)]
pub enum LogPosition {
    /// The first event ever
    First,
    /// Exact position
    Exact(u64),
    /// The last event written to the database at the moment
    Last,
}

impl From<i64> for LogPosition {
    fn from(val: i64) -> LogPosition {
        match LogPosition::from_i64_opt(val) {
            Some(x) => x,
            None => panic!("LogPosition undeflow: {}", val),
        }
    }
}

impl CustomTryFrom<i64> for LogPosition {
    type Err = Error;

    fn try_from(val: i64) -> Result<Self, (i64, Self::Err)> {
        match val {
            0 => Ok(LogPosition::First),
            -1 => Ok(LogPosition::Last),
            pos => {
                if pos > 0 {
                    Ok(LogPosition::Exact(pos as u64))
                } else {
                    Err((pos, ErrorKind::InvalidLogPosition(pos).into()))
                }
            }
        }
    }
}

impl Into<i64> for LogPosition {
    fn into(self) -> i64 {
        match self {
            LogPosition::First => 0,
            LogPosition::Exact(x) => x as i64,
            LogPosition::Last => -1,
        }
    }
}

impl LogPosition {
    /// Wraps the value into LogPosition or None, if it is larger than i64
    pub fn from_opt(pos: u64) -> Option<LogPosition> {
        match pos {
            0 => Some(LogPosition::First),
            pos => {
                if pos < i64::max_value() as u64 {
                    Some(LogPosition::Exact(pos))
                } else {
                    None
                }
            }
        }
    }

    #[doc(hidden)]
    pub fn from_i64_opt(pos: i64) -> Option<LogPosition> {
        Self::try_from(pos).ok()
    }
}

trait CustomTryFrom<T: Sized>: Sized {
    type Err;

    fn try_from(t: T) -> Result<Self, (T, Self::Err)>;
}

trait CustomTryInto<T: Sized>: Sized {
    type Err;

    fn try_into(self) -> Result<T, (Self, Self::Err)>;
}

impl<T, U> CustomTryInto<U> for T where U: CustomTryFrom<T> {
    type Err = U::Err;

    fn try_into(self) -> Result<U, (T, Self::Err)> {
        U::try_from(self)
    }
}<|MERGE_RESOLUTION|>--- conflicted
+++ resolved
@@ -133,13 +133,11 @@
 mod expected_version;
 pub use expected_version::ExpectedVersion;
 
-<<<<<<< HEAD
+mod content_type;
+pub use content_type::ContentType;
+
 mod read_direction;
 pub use read_direction::ReadDirection;
-=======
-mod content_type;
-pub use content_type::ContentType;
->>>>>>> e7e661c4
 
 mod errors {
     use std::str;
@@ -215,34 +213,6 @@
 }
 
 use self::errors::{Error, ErrorKind};
-
-<<<<<<< HEAD
-/// Content type of the event `data` or `metadata`.
-#[derive(Debug, Copy, Clone, PartialEq, Eq)]
-pub enum ContentType {
-    /// Raw bytes
-    Bytes,
-    /// JSON values usable with projections in EventStore
-    Json
-}
-
-impl From<ContentType> for i32 {
-    fn from(ctype: ContentType) -> Self {
-        match ctype {
-            ContentType::Bytes => 0,
-            ContentType::Json => 1,
-        }
-    }
-=======
-/// The direction in which events are read.
-#[derive(Debug, Copy, Clone, PartialEq, Eq)]
-pub enum ReadDirection {
-    /// Read from first (event 0) to the latest
-    Forward,
-    /// Read from latest (highest event number) to the first (event 0)
-    Backward
->>>>>>> e7e661c4
-}
 
 /// Global unique position in the EventStore, used when reading all events.
 /// Range -1..i64::max_value()
