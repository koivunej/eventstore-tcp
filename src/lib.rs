//! Tokio-based [EventStore](https://geteventstore.com/) client library in it's early stages.
//! Currently the most interesting API is the `tokio_service::service::Service` implemented by
//! `client::Client`, which allows sending values of `Package` to get back a `Future` of a response
//! `Package`. `Package` is the name for a frame in the protocol. See it's documentation for more
//! information.
//!
//! You can build values of `Package` using `builder::Builder` and it's functions. Actual payloads
//! are described as `Message` enum.
//!
//! The protocol is multiplexed so you can have multiple (hard limit is 128 currently) calls going
//! at any point in time. Current implementation is based on `tokio_proto::multiplex`, at the
//! moment using a custom fork. It does not yet support `tokio_proto::streaming::multiplex` which is
//! needed to support subscriptions.
//!
//! # Panics
//!
//! There should not be any panicing now that `adapted` and `raw` are separate.
//!
//! # Simplest example
//!
//! Example of writing to the database and simple handling of the response.
//!
//! ```no_run
//! #![feature(try_from)]
//!
//! extern crate futures;
//! extern crate tokio_core;
//! extern crate tokio_proto;
//! extern crate tokio_service;
//! extern crate eventstore_tcp;
//!
//! use std::convert::TryFrom;
//! use std::net::SocketAddr;
//! use futures::Future;
//! use tokio_core::reactor::Core;
//! use tokio_service::Service;
//!
//! use eventstore_tcp::{EventStoreClient, Builder, AdaptedMessage, StreamVersion, ContentType};
//!
//! fn main() {
//!     let addr = "127.0.0.1:1113".parse::<SocketAddr>().unwrap();
//!     let mut core = Core::new().unwrap();
//!
//!     // connecting the client returns a future for an EventStoreClient
//!     // which implements tokio_service::Service
//!     let client = EventStoreClient::connect(&addr, &core.handle());
//!
//!     let value = client.and_then(|client| {
//!         // once the connection is made and EventStoreClient (`client`)
//!         // is created, send a WriteEvents request:
//!         client.call(Builder::write_events()
//!             .stream_id("my_stream-1")
//!             .expected_version(StreamVersion::try_from(42).unwrap()) // don't do that ?
//!             .new_event()
//!                 .event_type("meaning_of_life")
//!                 .data("{ 'meaning': 42 }".as_bytes())
//!                 .data_content_type(ContentType::Json)
//!             .done()
//!             .build_package(None, None))
//!
//!         // call returns a future representing the response
//!     }).and_then(|resp| {
//!         // By default, `resp` is a `Package` that contains the raw protobuf defined message
//!         // (`RawMessage`). It is possible to refine it into AdaptedMessage which can fail:
//!         match resp.message.try_adapt().unwrap() {
//!             AdaptedMessage::WriteEventsCompleted(Ok(_)) =>
//!                 println!("Event was written successfully"),
//!             AdaptedMessage::WriteEventsCompleted(Err(fail)) =>
//!                 println!("Event writing failed: {:?}", fail),
//!             unexpected => println!("Unexpected response: {:#?}", unexpected),
//!         };
//!
//!         Ok(())
//!     });
//!
//!     core.run(value).unwrap();
//! }
//! ```
//!
//! More examples can be found in the aspiring command line tool under `testclient/`.
#![deny(missing_docs)]
#![feature(try_from)]

#[macro_use]
extern crate bitflags;
extern crate quick_protobuf;
extern crate uuid;
extern crate byteorder;
#[macro_use]
extern crate error_chain;
extern crate futures;
extern crate tokio_io;
extern crate tokio_core;
extern crate tokio_proto;
extern crate tokio_service;
extern crate bytes;
#[macro_use]
extern crate derive_more;

#[cfg(test)]
extern crate hex;

use std::str;

pub mod raw;
pub use raw::RawMessage;
pub use raw::client_messages::{WriteEvents, ResolvedIndexedEvent, EventRecord, ReadAllEvents};
pub use raw::client_messages::mod_NotHandled::{NotHandledReason, MasterInfo};

pub mod adapted;
pub use adapted::AdaptedMessage;

pub mod package;
pub use package::Package;

pub mod codec;

mod client;
pub use client::EventStoreClient;

pub mod builder;
pub use builder::Builder;

mod auth;
pub use auth::UsernamePassword;

<<<<<<< HEAD
mod content_type;
pub use content_type::ContentType;
=======
mod event_number;
pub use event_number::EventNumber;

mod stream_version;
pub use stream_version::StreamVersion;

mod expected_version;
pub use expected_version::ExpectedVersion;
>>>>>>> ddc5569c

mod errors {
    use std::str;
    use std::io;
    use std::fmt;

    /// Enum describing the locations where a result value can be missing
    #[derive(Debug, PartialEq)]
    pub enum ResultStatusKind {
        /// Missing from WriteEventsCompleted
        WriteEvents,
        /// Missing from ReadEventCompleted
        ReadEvent,
        /// Missing from ReadStreamEventsCompleted
        ReadStream,
    }

    impl fmt::Display for ResultStatusKind {
        fn fmt(&self, f: &mut fmt::Formatter) -> fmt::Result {
            use self::ResultStatusKind::*;
            f.write_str(match *self {
                WriteEvents => "WriteEventsCompleted::result",
                ReadEvent => "ReadEventCompleted::result",
                ReadStream => "ReadStreamEventsCompleted::result",
            })
        }
    }

    error_chain! {
        foreign_links {
            InvalidUtf8(str::Utf8Error);
        }

        errors {
            InvalidFlags(flags: u8) {
                display("Invalid flags: 0x{:02x}", flags)
            }
            MissingResultField(which: ResultStatusKind) {
                display("Missing result field: {}", which)
            }
            InvalidStreamVersion(value: i32) {
                display("Invalid stream version: {}", value)
            }
            InvalidEventNumber(value: i32) {
                display("Invalid event number: {}", value)
            }
            InvalidLogPosition(value: i64) {
                display("Invalid log position: {}", value)
            }
            UnsupportedDiscriminator(d: u8) {
                display("Unsupported discriminator 0x{:02x}", d)
            }
            UnimplementedConversion {
                display("Unimplemented conversion")
            }
            WriteEventsInvalidTransaction {
                display("Unexpected write events result: invalid transaction")
            }
        }
    }

    impl Into<io::Error> for Error {
        fn into(self) -> io::Error {
            io::Error::new(io::ErrorKind::Other, self)
        }
    }

    impl Into<io::Error> for ErrorKind {
        fn into(self) -> io::Error {
            Error::from(self).into()
        }
    }
}

use self::errors::{Error, ErrorKind};

/// The direction in which events are read.
#[derive(Debug, Copy, Clone, PartialEq, Eq)]
pub enum ReadDirection {
    /// Read from first (event 0) to the latest
    Forward,
    /// Read from latest (highest event number) to the first (event 0)
    Backward
}

<<<<<<< HEAD
impl Copy for ReadDirection {}

/// `ExpectedVersion` represents the different modes of optimistic locking when writing to a stream
/// using `WriteEventsBuilder`.
#[derive(Debug, Clone, Eq, PartialEq)]
pub enum ExpectedVersion {
    /// No optimistic locking
    Any,
    /// Expect a stream not to exist
    NewStream,
    /// Expect exact number of events in the stream
    Exact(StreamVersion)
}

impl Copy for ExpectedVersion {}

impl Into<i32> for ExpectedVersion {
    /// Returns the wire representation.
    fn into(self) -> i32 {
        use self::ExpectedVersion::*;
        match self {
            Any => -2,
            NewStream => -1,
            Exact(ver) => ver.into()
        }
    }
}

impl From<StreamVersion> for ExpectedVersion {
    fn from(ver: StreamVersion) -> Self {
        ExpectedVersion::Exact(ver)
    }
}

impl CustomTryFrom<i32> for ExpectedVersion {
    type Err = Error;

    fn try_from(val: i32) -> Result<ExpectedVersion, (i32, Self::Err)> {
        let ver = StreamVersion::try_from(val)?;
        Ok(ExpectedVersion::from(ver))
    }
}

/// `StreamVersion` represents the valid values for a stream version which is the same as the
/// event number of the latest event. As such, values are non-negative integers up to
/// `i32::max_value`. Negative values of `i32` have special meaning in the protocol, and are
/// restricted from being used with this type.
///
/// Conversions to StreamVersion are quite horrible until TryFrom is stabilized.
#[derive(Debug, Clone, Eq, PartialEq)]
pub struct StreamVersion(u32);

impl Copy for StreamVersion {}

impl StreamVersion {
    /// Converts the value to a StreamVersion or panics if the value is out of range
    pub fn from(version: u32) -> Self {
        Self::from_opt(version).expect("StreamVersion overflow")
    }

    /// Converts the value to a StreamVersion returning None if the input is out of range.
    pub fn from_opt(version: u32) -> Option<Self> {
        // TODO: MAX_VALUE might be some magical value, should be lower?
        if version < i32::max_value() as u32 {
            Some(StreamVersion(version))
        } else {
            None
        }
    }

    #[doc(hidden)]
    pub fn from_i32(version: i32) -> Self {
        Self::try_from(version).unwrap()

    }

    #[doc(hidden)]
    pub fn from_i32_opt(version: i32) -> Option<Self> {
        Self::try_from(version).ok()
    }
}

impl CustomTryFrom<i32> for StreamVersion {
    type Err = Error;

    fn try_from(val: i32) -> Result<Self, (i32, Self::Err)> {
        if val < 0 {
            Err((val, ErrorKind::InvalidStreamVersion(val).into()))
        } else {
            Ok(StreamVersion(val as u32))
        }
    }
}

impl Into<i32> for StreamVersion {
    /// Returns the wire representation.
    fn into(self) -> i32 {
        self.0 as i32
    }
}

/// `EventNumber` is similar to `StreamVersion` and `ExpectedVersion` but is used when specifying a
/// position to read from in the stream. Allows specifying the first or last (when reading
/// backwards) event in addition to exact event number.
#[derive(Debug, Clone, Eq)]
pub enum EventNumber {
    /// The first event in a stream
    First,
    /// Exactly the given event number
    Exact(StreamVersion),
    /// The last event in a stream
    Last,
}

impl Copy for EventNumber {}

impl PartialEq<EventNumber> for EventNumber {
    fn eq(&self, other: &EventNumber) -> bool {
        let val: i32 = (*self).into();
        let other: i32 = (*other).into();
        val == other
    }
}

impl From<StreamVersion> for EventNumber {
    fn from(ver: StreamVersion) -> Self {
        EventNumber::Exact(ver)
    }
}

impl CustomTryFrom<i32> for EventNumber {
    type Err = Error;

    fn try_from(val: i32) -> Result<Self, (i32, Self::Err)> {
        match val {
            0 => Ok(EventNumber::First),
            -1 => Ok(EventNumber::Last),
            x if x > 0 => Ok(EventNumber::Exact(StreamVersion::from_i32(x))),
            invalid => {
                Err((invalid, ErrorKind::InvalidEventNumber(val).into()))
            }
        }
    }
}

impl Into<i32> for EventNumber {
    /// Returns the wire representation.
    fn into(self) -> i32 {
        match self {
            EventNumber::First => 0,
            EventNumber::Exact(x) => x.into(),
            EventNumber::Last => -1
=======
/// Content type of the event `data` or `metadata`.
#[derive(Debug, Copy, Clone, PartialEq, Eq)]
pub enum ContentType {
    /// Raw bytes
    Bytes,
    /// JSON values usable with projections in EventStore
    Json
}

impl From<ContentType> for i32 {
    fn from(ctype: ContentType) -> Self {
        match ctype {
            ContentType::Bytes => 0,
            ContentType::Json => 1,
>>>>>>> ddc5569c
        }
    }
}

/// Global unique position in the EventStore, used when reading all events.
/// Range -1..i64::max_value()
#[derive(Debug, Copy, Clone, PartialEq, Eq, PartialOrd, Ord)]
pub enum LogPosition {
    /// The first event ever
    First,
    /// Exact position
    Exact(u64),
    /// The last event written to the database at the moment
    Last,
}

impl From<i64> for LogPosition {
    fn from(val: i64) -> LogPosition {
        match LogPosition::from_i64_opt(val) {
            Some(x) => x,
            None => panic!("LogPosition undeflow: {}", val),
        }
    }
}

impl CustomTryFrom<i64> for LogPosition {
    type Err = Error;

    fn try_from(val: i64) -> Result<Self, (i64, Self::Err)> {
        match val {
            0 => Ok(LogPosition::First),
            -1 => Ok(LogPosition::Last),
            pos => {
                if pos > 0 {
                    Ok(LogPosition::Exact(pos as u64))
                } else {
                    Err((pos, ErrorKind::InvalidLogPosition(pos).into()))
                }
            }
        }
    }
}

impl Into<i64> for LogPosition {
    fn into(self) -> i64 {
        match self {
            LogPosition::First => 0,
            LogPosition::Exact(x) => x as i64,
            LogPosition::Last => -1,
        }
    }
}

impl LogPosition {
    /// Wraps the value into LogPosition or None, if it is larger than i64
    pub fn from_opt(pos: u64) -> Option<LogPosition> {
        match pos {
            0 => Some(LogPosition::First),
            pos => {
                if pos < i64::max_value() as u64 {
                    Some(LogPosition::Exact(pos))
                } else {
                    None
                }
            }
        }
    }

    #[doc(hidden)]
    pub fn from_i64_opt(pos: i64) -> Option<LogPosition> {
        Self::try_from(pos).ok()
    }
}

trait CustomTryFrom<T: Sized>: Sized {
    type Err;

    fn try_from(t: T) -> Result<Self, (T, Self::Err)>;
}

trait CustomTryInto<T: Sized>: Sized {
    type Err;

    fn try_into(self) -> Result<T, (Self, Self::Err)>;
}

impl<T, U> CustomTryInto<U> for T where U: CustomTryFrom<T> {
    type Err = U::Err;

    fn try_into(self) -> Result<U, (T, Self::Err)> {
        U::try_from(self)
    }
}<|MERGE_RESOLUTION|>--- conflicted
+++ resolved
@@ -124,19 +124,17 @@
 mod auth;
 pub use auth::UsernamePassword;
 
-<<<<<<< HEAD
+mod event_number;
+pub use event_number::EventNumber;
+
+mod stream_version;
+pub use stream_version::StreamVersion;
+
+mod expected_version;
+pub use expected_version::ExpectedVersion;
+
 mod content_type;
 pub use content_type::ContentType;
-=======
-mod event_number;
-pub use event_number::EventNumber;
-
-mod stream_version;
-pub use stream_version::StreamVersion;
-
-mod expected_version;
-pub use expected_version::ExpectedVersion;
->>>>>>> ddc5569c
 
 mod errors {
     use std::str;
@@ -220,179 +218,6 @@
     Forward,
     /// Read from latest (highest event number) to the first (event 0)
     Backward
-}
-
-<<<<<<< HEAD
-impl Copy for ReadDirection {}
-
-/// `ExpectedVersion` represents the different modes of optimistic locking when writing to a stream
-/// using `WriteEventsBuilder`.
-#[derive(Debug, Clone, Eq, PartialEq)]
-pub enum ExpectedVersion {
-    /// No optimistic locking
-    Any,
-    /// Expect a stream not to exist
-    NewStream,
-    /// Expect exact number of events in the stream
-    Exact(StreamVersion)
-}
-
-impl Copy for ExpectedVersion {}
-
-impl Into<i32> for ExpectedVersion {
-    /// Returns the wire representation.
-    fn into(self) -> i32 {
-        use self::ExpectedVersion::*;
-        match self {
-            Any => -2,
-            NewStream => -1,
-            Exact(ver) => ver.into()
-        }
-    }
-}
-
-impl From<StreamVersion> for ExpectedVersion {
-    fn from(ver: StreamVersion) -> Self {
-        ExpectedVersion::Exact(ver)
-    }
-}
-
-impl CustomTryFrom<i32> for ExpectedVersion {
-    type Err = Error;
-
-    fn try_from(val: i32) -> Result<ExpectedVersion, (i32, Self::Err)> {
-        let ver = StreamVersion::try_from(val)?;
-        Ok(ExpectedVersion::from(ver))
-    }
-}
-
-/// `StreamVersion` represents the valid values for a stream version which is the same as the
-/// event number of the latest event. As such, values are non-negative integers up to
-/// `i32::max_value`. Negative values of `i32` have special meaning in the protocol, and are
-/// restricted from being used with this type.
-///
-/// Conversions to StreamVersion are quite horrible until TryFrom is stabilized.
-#[derive(Debug, Clone, Eq, PartialEq)]
-pub struct StreamVersion(u32);
-
-impl Copy for StreamVersion {}
-
-impl StreamVersion {
-    /// Converts the value to a StreamVersion or panics if the value is out of range
-    pub fn from(version: u32) -> Self {
-        Self::from_opt(version).expect("StreamVersion overflow")
-    }
-
-    /// Converts the value to a StreamVersion returning None if the input is out of range.
-    pub fn from_opt(version: u32) -> Option<Self> {
-        // TODO: MAX_VALUE might be some magical value, should be lower?
-        if version < i32::max_value() as u32 {
-            Some(StreamVersion(version))
-        } else {
-            None
-        }
-    }
-
-    #[doc(hidden)]
-    pub fn from_i32(version: i32) -> Self {
-        Self::try_from(version).unwrap()
-
-    }
-
-    #[doc(hidden)]
-    pub fn from_i32_opt(version: i32) -> Option<Self> {
-        Self::try_from(version).ok()
-    }
-}
-
-impl CustomTryFrom<i32> for StreamVersion {
-    type Err = Error;
-
-    fn try_from(val: i32) -> Result<Self, (i32, Self::Err)> {
-        if val < 0 {
-            Err((val, ErrorKind::InvalidStreamVersion(val).into()))
-        } else {
-            Ok(StreamVersion(val as u32))
-        }
-    }
-}
-
-impl Into<i32> for StreamVersion {
-    /// Returns the wire representation.
-    fn into(self) -> i32 {
-        self.0 as i32
-    }
-}
-
-/// `EventNumber` is similar to `StreamVersion` and `ExpectedVersion` but is used when specifying a
-/// position to read from in the stream. Allows specifying the first or last (when reading
-/// backwards) event in addition to exact event number.
-#[derive(Debug, Clone, Eq)]
-pub enum EventNumber {
-    /// The first event in a stream
-    First,
-    /// Exactly the given event number
-    Exact(StreamVersion),
-    /// The last event in a stream
-    Last,
-}
-
-impl Copy for EventNumber {}
-
-impl PartialEq<EventNumber> for EventNumber {
-    fn eq(&self, other: &EventNumber) -> bool {
-        let val: i32 = (*self).into();
-        let other: i32 = (*other).into();
-        val == other
-    }
-}
-
-impl From<StreamVersion> for EventNumber {
-    fn from(ver: StreamVersion) -> Self {
-        EventNumber::Exact(ver)
-    }
-}
-
-impl CustomTryFrom<i32> for EventNumber {
-    type Err = Error;
-
-    fn try_from(val: i32) -> Result<Self, (i32, Self::Err)> {
-        match val {
-            0 => Ok(EventNumber::First),
-            -1 => Ok(EventNumber::Last),
-            x if x > 0 => Ok(EventNumber::Exact(StreamVersion::from_i32(x))),
-            invalid => {
-                Err((invalid, ErrorKind::InvalidEventNumber(val).into()))
-            }
-        }
-    }
-}
-
-impl Into<i32> for EventNumber {
-    /// Returns the wire representation.
-    fn into(self) -> i32 {
-        match self {
-            EventNumber::First => 0,
-            EventNumber::Exact(x) => x.into(),
-            EventNumber::Last => -1
-=======
-/// Content type of the event `data` or `metadata`.
-#[derive(Debug, Copy, Clone, PartialEq, Eq)]
-pub enum ContentType {
-    /// Raw bytes
-    Bytes,
-    /// JSON values usable with projections in EventStore
-    Json
-}
-
-impl From<ContentType> for i32 {
-    fn from(ctype: ContentType) -> Self {
-        match ctype {
-            ContentType::Bytes => 0,
-            ContentType::Json => 1,
->>>>>>> ddc5569c
-        }
-    }
 }
 
 /// Global unique position in the EventStore, used when reading all events.
