--- conflicted
+++ resolved
@@ -122,19 +122,17 @@
 mod auth;
 pub use auth::UsernamePassword;
 
-<<<<<<< HEAD
+mod event_number;
+pub use event_number::EventNumber;
+
+mod stream_version;
+pub use stream_version::StreamVersion;
+
+mod expected_version;
+pub use expected_version::ExpectedVersion;
+
 mod log_position;
 pub use log_position::LogPosition;
-=======
-mod event_number;
-pub use event_number::EventNumber;
-
-mod stream_version;
-pub use stream_version::StreamVersion;
-
-mod expected_version;
-pub use expected_version::ExpectedVersion;
->>>>>>> e38973c0
 
 mod errors {
     use std::str;
